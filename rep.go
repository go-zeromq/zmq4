--- conflicted
+++ resolved
@@ -6,14 +6,9 @@
 
 import (
 	"context"
-<<<<<<< HEAD
-
 	"net"
 
 	"golang.org/x/xerrors"
-=======
-	"net"
->>>>>>> 30bb5d32
 )
 
 // NewRep returns a new REP ZeroMQ socket.
